--- conflicted
+++ resolved
@@ -25,13 +25,9 @@
     ):
         monkeypatch.setenv(envvar, f"{envvar.lower()}_test")
 
-<<<<<<< HEAD
-    monkeypatch.setenv("ENVIRONMENT", "prod")
-=======
     # Set environment
     monkeypatch.setenv("ENVIRONMENT", env)
 
->>>>>>> 6d1ad277
     workflow_service = _configure_argo_settings()
 
     assert workflow_service.host == "argo_workflows_service_url_test"
