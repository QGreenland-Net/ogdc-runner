from __future__ import annotations

from functools import cached_property
<<<<<<< HEAD
from typing import TYPE_CHECKING, Literal
=======
from pathlib import Path
from typing import Literal
>>>>>>> 3c0a305a

from pydantic import (
    AnyUrl,
    BaseModel,
    ConfigDict,
    Field,
    computed_field,
    field_validator,
)

if TYPE_CHECKING:
    from ogdc_runner.models.parallel_config import ParallelConfig


class OgdcBaseModel(BaseModel):
    """Base pydantic model for the ogdc-runner."""

    # Disallow "extra" config that we do not expect. We want users to know if
    # they've made a mistake and added something that has no effect.
    model_config = ConfigDict(extra="forbid")


# Input parameter with type and value
class InputParam(OgdcBaseModel):
    value: AnyUrl | str
    type: Literal["url", "pvc_mount", "file_system"]


# Create a model for the recipe input
class RecipeInput(OgdcBaseModel):
    params: list[InputParam]

    @field_validator("params")
    def validate_params(cls, params: list[InputParam]) -> list[InputParam]:
        """Ensure there's at least one input parameter."""
        if not params:
            error_msg = "At least one input parameter is required"
            raise ValueError(error_msg)
        return params


class RecipeOutput(OgdcBaseModel):
    dataone_id: str = "TODO"


class Workflow(OgdcBaseModel):
    type: Literal["shell", "visualization"]


class ShellWorkflow(Workflow):
    type: Literal["shell"] = "shell"
    # the name of the `.sh` file containing the list of commands to run.
    sh_file: str = "recipe.sh"
    # Optional parallel execution configuration
    parallel: ParallelConfig = Field(  # type: ignore[valid-type]
        default_factory=lambda: _get_parallel_config_default(),
        description="Configuration for parallel execution",
    )


class VizWorkflow(Workflow):
    type: Literal["visualization"] = "visualization"

    # the name of the viz workflow json configuration file. By default, this is
    # `None`, which means that the viz workflow will use its default
    # configuration.
    config_file: str | None = None

    # Optional parallel execution configuration
    parallel: ParallelConfig = Field(  # type: ignore[valid-type]
        default_factory=lambda: _get_parallel_config_default(),
        description="Configuration for parallel execution",
    )


def _get_parallel_config_default() -> ParallelConfig:
    """Get default ParallelConfig instance.

    Import at runtime to avoid circular imports.
    """
    from ogdc_runner.models.parallel_config import ParallelConfig  # noqa: PLC0415

    return ParallelConfig()


class RecipeMeta(OgdcBaseModel):
    """Model for a recipe's metadata (`meta.yaml`)."""

    # Allow alphanumeric characters, `.`, ` ` (space), and `,`.
    # The name is used to create an ID for the recipe that must be k8s-compliant
    # (lower-case, alphanumeric characters, `.`, and `,`).
    name: str = Field(..., pattern=r"^[a-zA-Z0-9 .-]+$")

    # Workflow-specific configuration
    workflow: ShellWorkflow | VizWorkflow

    input: RecipeInput
    output: RecipeOutput = RecipeOutput()

    # Optional Docker image (supports both local and hosted images)
    # Examples: "my-local-image", "ghcr.io/owner/image:latest"
    image: str | None = Field(
        default=None, description="Docker image with optional tag"
    )


class RecipeConfig(RecipeMeta):
    """Model for a recipe's configuration.

    This includes the data in `meta.yaml`, plus some internal metadata/config
    that is generated dynamically at runtime (e.g., `recipe_directory`).
    """

    # Path to recipe directory on disk
    # This is where the rest of the config was set from.
    recipe_directory: Path

    @computed_field  # type: ignore[misc]
    @cached_property
    def id(self) -> str:
        k8s_name = self.name.lower().replace(" ", "-")

        return k8s_name


class RecipeImage(OgdcBaseModel):
    """
    Image configuration for the recipe.

    Supports both local and hosted Docker images.
    """

    image: str = Field(..., description="Docker image name")
    tag: str = Field(default="latest", description="Docker image tag")

    @property
    def full_image_path(self) -> str:
        """Return the full image path including tag."""
        return f"{self.image}:{self.tag}"


def get_parallel_config(
    workflow: ShellWorkflow | VizWorkflow,
) -> ParallelConfig:
    """Get parallel configuration from a workflow.

    Args:
        workflow: Shell or Viz workflow instance

    Returns:
        ParallelConfig instance (always present)
    """
    return workflow.parallel<|MERGE_RESOLUTION|>--- conflicted
+++ resolved
@@ -1,12 +1,8 @@
 from __future__ import annotations
 
 from functools import cached_property
-<<<<<<< HEAD
+from pathlib import Path
 from typing import TYPE_CHECKING, Literal
-=======
-from pathlib import Path
-from typing import Literal
->>>>>>> 3c0a305a
 
 from pydantic import (
     AnyUrl,
