from __future__ import annotations

import subprocess
import tempfile
import time
from urllib.parse import urlparse

import click

from ogdc_runner.argo import get_workflow_status, submit_workflow
from ogdc_runner.recipe.simple import make_simple_workflow


# handling github by
# checking if path is a URL
def is_url(recipe_path):
    """Check if the path is a valid URL."""
    parsed = urlparse(recipe_path)
    return parsed.scheme in ("http", "https") and parsed.netloc != ""


def convert_url_to_ssh(recipe_path):
    """Convert https github url to ssh format."""
    parsed = urlparse(recipe_path)
    if parsed.scheme != "https" or "github.com" not in parsed.netloc:
        raise ValueError("Invalid GitHub HTTPS URL")
    # extract just the repo path
    repo_path = parsed.path.lstrip("/")
    return f"git@github.com:{repo_path}.git"


def clone_repo(ssh_url):
    """Clone the repository into a temporary directory."""
    temp_dir = tempfile.mkdtemp()
    try:
        subprocess.run(["git", "clone", ssh_url, temp_dir], check=True)
        return temp_dir
    except subprocess.CalledProcessError as e:
        print(f"Error cloning repository: {e}")

<<<<<<< HEAD
def get_recipe_path_from_name(temp_dir, recipe_name) -> Path:
    """Constructs the path to the recipe folder in the temporary directory."""
    breakpoint()
    recipe_path = os.path.join(temp_dir, 'ogdc-recipes', 'recipes', recipe_name)
    breakpoint()
    if os.path.exists(recipe_path):
        return recipe_path
    else: 
        raise FileNotFoundError(f"Recipe folder '{recipe_path}' does not exist.")
=======
>>>>>>> 1d2e892f

# use that as a local path for submission
# need to figure out how to best do this for if its a url - this is a temporary solution
recipe_path = click.argument(
    "recipe_path",
    required=True,
    # metavar="PATH",
    # type=click.Path(
    #     exists=True,
    #     file_okay=False,
    #     dir_okay=True,
    #     readable=True,
    #     resolve_path=True,
    #     path_type=Path,
    # ),
)
recipe_name = click.argument("recipe_name", required=False, type=str)


@click.group
def cli() -> None:
    """A tool for submitting data transformation recipes to OGDC for execution."""


def _submit_workflow(recipe_path, recipe_name=None) -> str:
    if is_url(recipe_path):
        print(f"Detected URL: {recipe_path}. Cloning repository...")
        ssh_url = convert_url_to_ssh(recipe_path)
<<<<<<< HEAD
        temp_dir = clone_repo(ssh_url)
        recipe_path = get_recipe_path_from_name(temp_dir, recipe_name)
        breakpoint()
    else: 
=======
        clone_repo(ssh_url)
    else:
>>>>>>> 1d2e892f
        workflow = make_simple_workflow(
            recipe_dir=recipe_path,
        )
        workflow_name = submit_workflow(workflow)
        print(f"Successfully submitted recipe with workflow name {workflow_name}")
        return workflow_name


@cli.command
@recipe_path
@recipe_name
def submit(recipe_path, recipe_name=None) -> None:
    """Submit a recipe to OGDC for execution."""
    _submit_workflow(recipe_path)


@cli.command
@click.argument(
    "workflow_name",
    required=True,
    type=str,
)
def check_workflow_status(workflow_name: str) -> None:
    """Render and submit a recipe to OGDC for execution."""
    status = get_workflow_status(workflow_name)
    print(f"Workflow {workflow_name} has status {status}.")


@cli.command
@recipe_path
@recipe_name
def submit_and_wait(recipe_path, recipe_name=None) -> None:
    """Submit a recipe to OGDC for execution and wait until completion."""
    workflow_name = _submit_workflow(recipe_path)

    while True:
        status = get_workflow_status(workflow_name)
        if status:
            print(f"Workflow status: {status}")
            # Terminal states
            if status in ("Succeeded", "Failed"):
                break
        time.sleep(5)<|MERGE_RESOLUTION|>--- conflicted
+++ resolved
@@ -3,6 +3,7 @@
 import subprocess
 import tempfile
 import time
+import fsspec
 from urllib.parse import urlparse
 
 import click
@@ -19,40 +20,9 @@
     return parsed.scheme in ("http", "https") and parsed.netloc != ""
 
 
-def convert_url_to_ssh(recipe_path):
-    """Convert https github url to ssh format."""
-    parsed = urlparse(recipe_path)
-    if parsed.scheme != "https" or "github.com" not in parsed.netloc:
-        raise ValueError("Invalid GitHub HTTPS URL")
-    # extract just the repo path
-    repo_path = parsed.path.lstrip("/")
-    return f"git@github.com:{repo_path}.git"
-
-
-def clone_repo(ssh_url):
-    """Clone the repository into a temporary directory."""
-    temp_dir = tempfile.mkdtemp()
-    try:
-        subprocess.run(["git", "clone", ssh_url, temp_dir], check=True)
-        return temp_dir
-    except subprocess.CalledProcessError as e:
-        print(f"Error cloning repository: {e}")
-
-<<<<<<< HEAD
-def get_recipe_path_from_name(temp_dir, recipe_name) -> Path:
-    """Constructs the path to the recipe folder in the temporary directory."""
-    breakpoint()
-    recipe_path = os.path.join(temp_dir, 'ogdc-recipes', 'recipes', recipe_name)
-    breakpoint()
-    if os.path.exists(recipe_path):
-        return recipe_path
-    else: 
-        raise FileNotFoundError(f"Recipe folder '{recipe_path}' does not exist.")
-=======
->>>>>>> 1d2e892f
-
 # use that as a local path for submission
 # need to figure out how to best do this for if its a url - this is a temporary solution
+# will likely change this to string
 recipe_path = click.argument(
     "recipe_path",
     required=True,
@@ -66,7 +36,7 @@
     #     path_type=Path,
     # ),
 )
-recipe_name = click.argument("recipe_name", required=False, type=str)
+# recipe_name = click.argument("recipe_name", required=False, type=str)
 
 
 @click.group
@@ -74,19 +44,7 @@
     """A tool for submitting data transformation recipes to OGDC for execution."""
 
 
-def _submit_workflow(recipe_path, recipe_name=None) -> str:
-    if is_url(recipe_path):
-        print(f"Detected URL: {recipe_path}. Cloning repository...")
-        ssh_url = convert_url_to_ssh(recipe_path)
-<<<<<<< HEAD
-        temp_dir = clone_repo(ssh_url)
-        recipe_path = get_recipe_path_from_name(temp_dir, recipe_name)
-        breakpoint()
-    else: 
-=======
-        clone_repo(ssh_url)
-    else:
->>>>>>> 1d2e892f
+def _submit_workflow(recipe_path) -> str:
         workflow = make_simple_workflow(
             recipe_dir=recipe_path,
         )
@@ -97,8 +55,7 @@
 
 @cli.command
 @recipe_path
-@recipe_name
-def submit(recipe_path, recipe_name=None) -> None:
+def submit(recipe_path) -> None:
     """Submit a recipe to OGDC for execution."""
     _submit_workflow(recipe_path)
 
@@ -117,8 +74,7 @@
 
 @cli.command
 @recipe_path
-@recipe_name
-def submit_and_wait(recipe_path, recipe_name=None) -> None:
+def submit_and_wait(recipe_path) -> None:
     """Submit a recipe to OGDC for execution and wait until completion."""
     workflow_name = _submit_workflow(recipe_path)
 
